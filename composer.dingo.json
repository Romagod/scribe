--- conflicted
+++ resolved
@@ -22,17 +22,10 @@
         "dingo/api": "^2.3",
         "erusev/parsedown": "^1.7.4",
         "fzaninotto/faker": "^1.9.1",
-<<<<<<< HEAD
-        "illuminate/console": "^5.8|^6.0|^7.0|^8.0",
-        "illuminate/routing": "^5.8|^6.0|^7.0|^8.0",
-        "illuminate/support": "^5.8|^6.0|^7.0|^8.0",
-        "knuckleswtf/pastel": "^1.3.3",
-=======
         "illuminate/console": "^5.8|^6.0|^7.0",
         "illuminate/routing": "^5.8|^6.0|^7.0",
         "illuminate/support": "^5.8|^6.0|^7.0",
         "knuckleswtf/pastel": "^1.3.5",
->>>>>>> 9c46db3e
         "league/flysystem": "^1.0",
         "mpociot/reflection-docblock": "^1.0.1",
         "nunomaduro/collision": "^3.0|^4.0|^5.0",
