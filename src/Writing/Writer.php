--- conflicted
+++ resolved
@@ -43,14 +43,8 @@
     public function __construct(DocumentationConfig $config = null, $docsName = 'scribe')
     {
         $this->docsName = $docsName;
-<<<<<<< HEAD
 
         // If no config is injected, pull from global, for easier testing.
-=======
-        $this->markdownOutputPath = ".{$docsName}"; //.scribe by default
-        $this->laravelTypeOutputPath = function_exists('base_path') ? base_path("resources/views/$docsName") : "resources/views/$docsName";
-        // If no config is injected, pull from global. Makes testing easier.
->>>>>>> a739d244
         $this->config = $config ?: new DocumentationConfig(config($docsName));
 
         $this->isStatic = $this->config->get('type') === 'static';
@@ -236,7 +230,7 @@
     {
         if ($this->isStatic) return null;
 
-        return config('view.paths.0', "resources/views")."/$this->docsName";
+        return config('view.paths.0', function_exists('base_path') ? base_path("resources/views") : "resources/views")."/$this->docsName";
     }
 
 }