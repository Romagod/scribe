<?php

namespace Mpociot\ApiDoc\Commands;

use ReflectionClass;
use Illuminate\Console\Command;
use Mpociot\Reflection\DocBlock;
use Illuminate\Support\Collection;
use Illuminate\Support\Facades\Route;
use Mpociot\Documentarian\Documentarian;
use Mpociot\ApiDoc\Postman\CollectionWriter;
use Mpociot\ApiDoc\Generators\DingoGenerator;
use Mpociot\ApiDoc\Generators\LaravelGenerator;
use Mpociot\ApiDoc\Generators\AbstractGenerator;

class GenerateDocumentation extends Command
{
    /**
     * The name and signature of the console command.
     *
     * @var string
     */
    protected $signature = 'api:generate
                            {--output=public/docs : The output path for the generated documentation}
                            {--routeDomain= : The route domain to use for generation}
                            {--routePrefix= : The route prefix to use for generation}
                            {--routes=* : The route names to use for generation}
                            {--middleware= : The middleware to use for generation}
                            {--noResponseCalls : Disable API response calls}
                            {--noPostmanCollection : Disable Postman collection creation}
                            {--useMiddlewares : Use all configured route middlewares}
                            {--authProvider=users : The authentication provider to use for API response calls}
                            {--authGuard=web : The authentication guard to use for API response calls}
                            {--actAsUserId= : The user ID to use for API response calls}
                            {--router=laravel : The router to be used (Laravel or Dingo)}
                            {--force : Force rewriting of existing routes}
                            {--bindings= : Route Model Bindings}
                            {--header=* : Custom HTTP headers to add to the example requests. Separate the header name and value with ":"}
    ';

    /**
     * The console command description.
     *
     * @var string
     */
    protected $description = 'Generate your API documentation from existing Laravel routes.';

    /**
     * Create a new command instance.
     *
     * @return void
     */
    public function __construct()
    {
        parent::__construct();
    }

    /**
     * Execute the console command.
     *
     * @return false|null
     */
    public function handle()
    {
        if ($this->option('router') === 'laravel') {
            $generator = new LaravelGenerator();
        } else {
            $generator = new DingoGenerator();
        }

        $allowedRoutes = $this->option('routes');
        $routeDomain = $this->option('routeDomain');
        $routePrefix = $this->option('routePrefix');
        $middleware = $this->option('middleware');

        $this->setUserToBeImpersonated($this->option('actAsUserId'));

        if ($routePrefix === null && $routeDomain === null && ! count($allowedRoutes) && $middleware === null) {
            $this->error('You must provide either a route prefix or a route domain a route or a middleware to generate the documentation.');

            return false;
        }

        $generator->prepareMiddleware($this->option('useMiddlewares'));

        $routePrefixes = explode(',', $routePrefix);

        $parsedRoutes = [];

        if ($this->option('router') === 'laravel') {
<<<<<<< HEAD
            $parsedRoutes = $this->processLaravelRoutes($generator, $allowedRoutes, $routeDomain, $routePrefix, $middleware);
        } else {
            // TODO: implement Dingo domain route filter
            $parsedRoutes = $this->processDingoRoutes($generator, $allowedRoutes, $routePrefix, $middleware);
=======
            foreach ($routePrefixes as $routePrefix) {
                $parsedRoutes += $this->processLaravelRoutes($generator, $allowedRoutes, $routePrefix, $middleware);
            }
        } else {
            foreach ($routePrefixes as $routePrefix) {
                $parsedRoutes += $this->processDingoRoutes($generator, $allowedRoutes, $routePrefix, $middleware);
            }
>>>>>>> 3085e01c
        }
        $parsedRoutes = collect($parsedRoutes)->groupBy('resource')->sort(function ($a, $b) {
            return strcmp($a->first()['resource'], $b->first()['resource']);
        });

        $this->writeMarkdown($parsedRoutes);
    }

    /**
     * @param  Collection $parsedRoutes
     *
     * @return void
     */
    private function writeMarkdown($parsedRoutes)
    {
        $outputPath = $this->option('output');
        $targetFile = $outputPath.DIRECTORY_SEPARATOR.'source'.DIRECTORY_SEPARATOR.'index.md';
        $compareFile = $outputPath.DIRECTORY_SEPARATOR.'source'.DIRECTORY_SEPARATOR.'.compare.md';

        $infoText = view('apidoc::partials.info')
            ->with('outputPath', ltrim($outputPath, 'public/'))
            ->with('showPostmanCollectionButton', ! $this->option('noPostmanCollection'));

        $parsedRouteOutput = $parsedRoutes->map(function ($routeGroup) {
            return $routeGroup->map(function ($route) {
                $route['output'] = (string) view('apidoc::partials.route')->with('parsedRoute', $route)->render();

                return $route;
            });
        });

        $frontmatter = view('apidoc::partials.frontmatter');
        /*
         * In case the target file already exists, we should check if the documentation was modified
         * and skip the modified parts of the routes.
         */
        if (file_exists($targetFile) && file_exists($compareFile)) {
            $generatedDocumentation = file_get_contents($targetFile);
            $compareDocumentation = file_get_contents($compareFile);

            if (preg_match('/---(.*)---\\s<!-- START_INFO -->/is', $generatedDocumentation, $generatedFrontmatter)) {
                $frontmatter = trim($generatedFrontmatter[1], "\n");
            }

            $parsedRouteOutput->transform(function ($routeGroup) use ($generatedDocumentation, $compareDocumentation) {
                return $routeGroup->transform(function ($route) use ($generatedDocumentation, $compareDocumentation) {
                    if (preg_match('/<!-- START_'.$route['id'].' -->(.*)<!-- END_'.$route['id'].' -->/is', $generatedDocumentation, $routeMatch)) {
                        $routeDocumentationChanged = (preg_match('/<!-- START_'.$route['id'].' -->(.*)<!-- END_'.$route['id'].' -->/is', $compareDocumentation, $compareMatch) && $compareMatch[1] !== $routeMatch[1]);
                        if ($routeDocumentationChanged === false || $this->option('force')) {
                            if ($routeDocumentationChanged) {
                                $this->warn('Discarded manual changes for route ['.implode(',', $route['methods']).'] '.$route['uri']);
                            }
                        } else {
                            $this->warn('Skipping modified route ['.implode(',', $route['methods']).'] '.$route['uri']);
                            $route['modified_output'] = $routeMatch[0];
                        }
                    }

                    return $route;
                });
            });
        }

        $documentarian = new Documentarian();

        $markdown = view('apidoc::documentarian')
            ->with('writeCompareFile', false)
            ->with('frontmatter', $frontmatter)
            ->with('infoText', $infoText)
            ->with('outputPath', $this->option('output'))
            ->with('showPostmanCollectionButton', ! $this->option('noPostmanCollection'))
            ->with('parsedRoutes', $parsedRouteOutput);

        if (! is_dir($outputPath)) {
            $documentarian->create($outputPath);
        }

        // Write output file
        file_put_contents($targetFile, $markdown);

        // Write comparable markdown file
        $compareMarkdown = view('apidoc::documentarian')
            ->with('writeCompareFile', true)
            ->with('frontmatter', $frontmatter)
            ->with('infoText', $infoText)
            ->with('outputPath', $this->option('output'))
            ->with('showPostmanCollectionButton', ! $this->option('noPostmanCollection'))
            ->with('parsedRoutes', $parsedRouteOutput);

        file_put_contents($compareFile, $compareMarkdown);

        $this->info('Wrote index.md to: '.$outputPath);

        $this->info('Generating API HTML code');

        $documentarian->generate($outputPath);

        $this->info('Wrote HTML documentation to: '.$outputPath.'/public/index.html');

        if ($this->option('noPostmanCollection') !== true) {
            $this->info('Generating Postman collection');

            file_put_contents($outputPath.DIRECTORY_SEPARATOR.'collection.json', $this->generatePostmanCollection($parsedRoutes));
        }
    }

    /**
     * @return array
     */
    private function getBindings()
    {
        $bindings = $this->option('bindings');
        if (empty($bindings)) {
            return [];
        }
        $bindings = explode('|', $bindings);
        $resultBindings = [];
        foreach ($bindings as $binding) {
            list($name, $id) = explode(',', $binding);
            $resultBindings[$name] = $id;
        }

        return $resultBindings;
    }

    /**
     * @param $actAs
     */
    private function setUserToBeImpersonated($actAs)
    {
        if (! empty($actAs)) {
            if (version_compare($this->laravel->version(), '5.2.0', '<')) {
                $userModel = config('auth.model');
                $user = $userModel::find($actAs);
                $this->laravel['auth']->setUser($user);
            } else {
                $provider = $this->option('authProvider');
                $userModel = config("auth.providers.$provider.model");
                $user = $userModel::find($actAs);
                $this->laravel['auth']->guard($this->option('authGuard'))->setUser($user);
            }
        }
    }

    /**
     * @return mixed
     */
    private function getRoutes()
    {
        if ($this->option('router') === 'laravel') {
            return Route::getRoutes();
        } else {
            return app('Dingo\Api\Routing\Router')->getRoutes()[$this->option('routePrefix')];
        }
    }

    /**
     * @param AbstractGenerator  $generator
     * @param $allowedRoutes
     * @param $routeDomain
     * @param $routePrefix
     *
     * @return array
     */
    private function processLaravelRoutes(AbstractGenerator $generator, $allowedRoutes, $routeDomain, $routePrefix, $middleware)
    {
        $withResponse = $this->option('noResponseCalls') === false;
        $routes = $this->getRoutes();
        $bindings = $this->getBindings();
        $parsedRoutes = [];
        foreach ($routes as $route) {
            if (in_array($route->getName(), $allowedRoutes)
                || str_is($routeDomain, $generator->getDomain($route))
                || str_is($routePrefix, $generator->getUri($route))
                || in_array($middleware, $route->middleware())) {
                if ($this->isValidRoute($route) && $this->isRouteVisibleForDocumentation($route->getAction()['uses'])) {
                    $parsedRoutes[] = $generator->processRoute($route, $bindings, $this->option('header'), $withResponse);
                    $this->info('Processed route: ['.implode(',', $generator->getMethods($route)).'] '.$generator->getUri($route));
                } else {
                    $this->warn('Skipping route: ['.implode(',', $generator->getMethods($route)).'] '.$generator->getUri($route));
                }
            }
        }

        return $parsedRoutes;
    }

    /**
     * @param AbstractGenerator $generator
     * @param $allowedRoutes
     * @param $routePrefix
     *
     * @return array
     */
    private function processDingoRoutes(AbstractGenerator $generator, $allowedRoutes, $routePrefix, $middleware)
    {
        $withResponse = $this->option('noResponseCalls') === false;
        $routes = $this->getRoutes();
        $bindings = $this->getBindings();
        $parsedRoutes = [];
        foreach ($routes as $route) {
            if (empty($allowedRoutes) || in_array($route->getName(), $allowedRoutes) || str_is($routePrefix, $route->uri()) || in_array($middleware, $route->middleware())) {
                if ($this->isValidRoute($route) && $this->isRouteVisibleForDocumentation($route->getAction()['uses'])) {
                    $parsedRoutes[] = $generator->processRoute($route, $bindings, $this->option('header'), $withResponse);
                    $this->info('Processed route: ['.implode(',', $route->getMethods()).'] '.$route->uri());
                } else {
                    $this->warn('Skipping route: ['.implode(',', $route->getMethods()).'] '.$route->uri());
                }
            }
        }

        return $parsedRoutes;
    }

    /**
     * @param $route
     *
     * @return bool
     */
    private function isValidRoute($route)
    {
        return ! is_callable($route->getAction()['uses']) && ! is_null($route->getAction()['uses']);
    }

    /**
     * @param $route
     *
     * @return bool
     */
    private function isRouteVisibleForDocumentation($route)
    {
        list($class, $method) = explode('@', $route);
        $reflection = new ReflectionClass($class);
        $comment = $reflection->getMethod($method)->getDocComment();
        if ($comment) {
            $phpdoc = new DocBlock($comment);

            return collect($phpdoc->getTags())
                ->filter(function ($tag) use ($route) {
                    return $tag->getName() === 'hideFromAPIDocumentation';
                })
                ->isEmpty();
        }

        return true;
    }

    /**
     * Generate Postman collection JSON file.
     *
     * @param Collection $routes
     *
     * @return string
     */
    private function generatePostmanCollection(Collection $routes)
    {
        $writer = new CollectionWriter($routes);

        return $writer->getCollection();
    }
}<|MERGE_RESOLUTION|>--- conflicted
+++ resolved
@@ -22,8 +22,8 @@
      */
     protected $signature = 'api:generate
                             {--output=public/docs : The output path for the generated documentation}
-                            {--routeDomain= : The route domain to use for generation}
-                            {--routePrefix= : The route prefix to use for generation}
+                            {--routeDomain= : The route domain (or domains) to use for generation}
+                            {--routePrefix= : The route prefix (or prefixes) to use for generation}
                             {--routes=* : The route names to use for generation}
                             {--middleware= : The middleware to use for generation}
                             {--noResponseCalls : Disable API response calls}
@@ -76,32 +76,30 @@
         $this->setUserToBeImpersonated($this->option('actAsUserId'));
 
         if ($routePrefix === null && $routeDomain === null && ! count($allowedRoutes) && $middleware === null) {
-            $this->error('You must provide either a route prefix or a route domain a route or a middleware to generate the documentation.');
+            $this->error('You must provide either a route prefix or a route domain or a middleware to generate the documentation.');
 
             return false;
         }
 
         $generator->prepareMiddleware($this->option('useMiddlewares'));
 
-        $routePrefixes = explode(',', $routePrefix);
+        $routePrefixes = explode(',', $routePrefix ?: '*');
+        $routeDomains = explode(',', $routeDomain ?: '*');
 
         $parsedRoutes = [];
 
         if ($this->option('router') === 'laravel') {
-<<<<<<< HEAD
-            $parsedRoutes = $this->processLaravelRoutes($generator, $allowedRoutes, $routeDomain, $routePrefix, $middleware);
+            foreach ($routeDomains as $routeDomain) {
+                foreach ($routePrefixes as $routePrefix) {
+                    $parsedRoutes += $this->processLaravelRoutes($generator, $allowedRoutes, $routeDomain, $routePrefix, $middleware);
+                }
+            }
         } else {
-            // TODO: implement Dingo domain route filter
-            $parsedRoutes = $this->processDingoRoutes($generator, $allowedRoutes, $routePrefix, $middleware);
-=======
-            foreach ($routePrefixes as $routePrefix) {
-                $parsedRoutes += $this->processLaravelRoutes($generator, $allowedRoutes, $routePrefix, $middleware);
-            }
-        } else {
-            foreach ($routePrefixes as $routePrefix) {
-                $parsedRoutes += $this->processDingoRoutes($generator, $allowedRoutes, $routePrefix, $middleware);
-            }
->>>>>>> 3085e01c
+            foreach ($routeDomains as $routeDomain) {
+                foreach ($routePrefixes as $routePrefix) {
+                    $parsedRoutes += $this->processDingoRoutes($generator, $allowedRoutes, $routeDomain, $routePrefix, $middleware);
+                }
+            }
         }
         $parsedRoutes = collect($parsedRoutes)->groupBy('resource')->sort(function ($a, $b) {
             return strcmp($a->first()['resource'], $b->first()['resource']);
@@ -274,9 +272,10 @@
         $parsedRoutes = [];
         foreach ($routes as $route) {
             if (in_array($route->getName(), $allowedRoutes)
-                || str_is($routeDomain, $generator->getDomain($route))
-                || str_is($routePrefix, $generator->getUri($route))
-                || in_array($middleware, $route->middleware())) {
+                || (str_is($routeDomain, $generator->getDomain($route)) 
+                    && str_is($routePrefix, $generator->getUri($route)))
+                || in_array($middleware, $route->middleware())
+               ) {
                 if ($this->isValidRoute($route) && $this->isRouteVisibleForDocumentation($route->getAction()['uses'])) {
                     $parsedRoutes[] = $generator->processRoute($route, $bindings, $this->option('header'), $withResponse);
                     $this->info('Processed route: ['.implode(',', $generator->getMethods($route)).'] '.$generator->getUri($route));
@@ -292,18 +291,25 @@
     /**
      * @param AbstractGenerator $generator
      * @param $allowedRoutes
+     * @param $routeDomain
      * @param $routePrefix
      *
      * @return array
      */
-    private function processDingoRoutes(AbstractGenerator $generator, $allowedRoutes, $routePrefix, $middleware)
+    private function processDingoRoutes(AbstractGenerator $generator, $allowedRoutes, $routeDomain, $routePrefix, $middleware)
     {
         $withResponse = $this->option('noResponseCalls') === false;
         $routes = $this->getRoutes();
         $bindings = $this->getBindings();
         $parsedRoutes = [];
         foreach ($routes as $route) {
-            if (empty($allowedRoutes) || in_array($route->getName(), $allowedRoutes) || str_is($routePrefix, $route->uri()) || in_array($middleware, $route->middleware())) {
+            if (empty($allowedRoutes) 
+                // TODO extract this into a method
+                || in_array($route->getName(), $allowedRoutes)
+                || (str_is($routeDomain, $generator->getDomain($route)) 
+                    && str_is($routePrefix, $generator->getUri($route))) 
+                || in_array($middleware, $route->middleware())
+               ) {
                 if ($this->isValidRoute($route) && $this->isRouteVisibleForDocumentation($route->getAction()['uses'])) {
                     $parsedRoutes[] = $generator->processRoute($route, $bindings, $this->option('header'), $withResponse);
                     $this->info('Processed route: ['.implode(',', $route->getMethods()).'] '.$route->uri());
