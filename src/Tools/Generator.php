--- conflicted
+++ resolved
@@ -6,6 +6,7 @@
 use ReflectionMethod;
 use Illuminate\Routing\Route;
 use Mpociot\ApiDoc\Tools\Traits\ParamHelpers;
+use Symfony\Component\HttpFoundation\Response;
 
 class Generator
 {
@@ -111,13 +112,8 @@
         if (count($responses)) {
             return collect($responses)->map(function (string $response, int $status) {
                 return [
-<<<<<<< HEAD
                     'status' => $status ?: 200,
                     'content' => $response,
-=======
-                    'status' => $response->getStatusCode(),
-                    'content' => $response->getContent(),
->>>>>>> 148dabf0
                 ];
             })->values()->toArray();
         }
@@ -128,7 +124,6 @@
     protected function iterateThroughStrategies(string $key, array $context, array $arguments)
     {
         $strategies = $this->config->get("strategies.$key", []);
-<<<<<<< HEAD
         $context[$key] = $context[$key] ?? [];
         foreach ($strategies as $strategyClass) {
             $strategy = new $strategyClass($this->config);
@@ -150,18 +145,5 @@
             }
         }
         return $context[$key];
-=======
-        $results = [];
-
-        foreach ($strategies as $strategyClass) {
-            $strategy = new $strategyClass($this->config);
-            $results = $strategy(...$arguments);
-            if (! is_null($results)) {
-                break;
-            }
-        }
-
-        return is_null($results) ? [] : $results;
->>>>>>> 148dabf0
     }
 }