<?php

namespace Mpociot\ApiDoc\Commands;

use ReflectionClass;
use ReflectionException;
use Illuminate\Routing\Route;
use Illuminate\Console\Command;
use Mpociot\ApiDoc\Tools\Utils;
use Mpociot\Reflection\DocBlock;
use Illuminate\Support\Collection;
use Illuminate\Support\Facades\URL;
use Mpociot\ApiDoc\Tools\Generator;
use Mpociot\ApiDoc\Tools\RouteMatcher;
use Mpociot\Documentarian\Documentarian;
use Mpociot\ApiDoc\Postman\CollectionWriter;
use Mpociot\ApiDoc\Tools\DocumentationConfig;

class GenerateDocumentation extends Command
{
    /**
     * The name and signature of the console command.
     *
     * @var string
     */
    protected $signature = 'apidoc:generate
                            {--force : Force rewriting of existing routes}
    ';

    /**
     * The console command description.
     *
     * @var string
     */
    protected $description = 'Generate your API documentation from existing Laravel routes.';

    private $routeMatcher;

    /**
     * @var DocumentationConfig
     */
    private $docConfig;

    public function __construct(RouteMatcher $routeMatcher)
    {
        parent::__construct();
        $this->routeMatcher = $routeMatcher;
    }

    /**
     * Execute the console command.
     *
     * @return void
     */
    public function handle()
    {
        $this->docConfig = new DocumentationConfig(config('apidoc'));

        try {
<<<<<<< HEAD
            URL::forceRootUrl(config('app.url'));
        } catch (\Error $e) {
            echo "Warning: Couldn't force base url as Lumen currently doesn't have the forceRootUrl method.\n";
=======
            URL::forceRootUrl($this->docConfig->get('base_url'));
        } catch (\Exception $e) {
            echo "Warning: Couldn't force base url as your version of Lumen doesn't have the forceRootUrl method.\n";
>>>>>>> 0545c6c9
            echo "You should probably double check URLs in your generated documentation.\n";
        }
        $usingDingoRouter = strtolower($this->docConfig->get('router')) == 'dingo';
        $routes = $this->docConfig->get('routes');
        if ($usingDingoRouter) {
            $routes = $this->routeMatcher->getDingoRoutesToBeDocumented($routes);
        } else {
            $routes = $this->routeMatcher->getLaravelRoutesToBeDocumented($routes);
        }

        $generator = new Generator($this->docConfig);
        $parsedRoutes = $this->processRoutes($generator, $routes);
        $parsedRoutes = collect($parsedRoutes)->groupBy('group')
            ->sortBy(static function ($group) {
                /* @var $group Collection */
                return $group->first()['group'];
            }, SORT_NATURAL);

        $this->writeMarkdown($parsedRoutes);
    }

    /**
     * @param  Collection $parsedRoutes
     *
     * @return void
     */
    private function writeMarkdown($parsedRoutes)
    {
        $outputPath = $this->docConfig->get('output');
        $targetFile = $outputPath.DIRECTORY_SEPARATOR.'source'.DIRECTORY_SEPARATOR.'index.md';
        $compareFile = $outputPath.DIRECTORY_SEPARATOR.'source'.DIRECTORY_SEPARATOR.'.compare.md';
        $prependFile = $outputPath.DIRECTORY_SEPARATOR.'source'.DIRECTORY_SEPARATOR.'prepend.md';
        $appendFile = $outputPath.DIRECTORY_SEPARATOR.'source'.DIRECTORY_SEPARATOR.'append.md';

        $infoText = view('apidoc::partials.info')
            ->with('outputPath', ltrim($outputPath, 'public/'))
            ->with('showPostmanCollectionButton', $this->shouldGeneratePostmanCollection());

        $settings = ['languages' => $this->docConfig->get('example_languages')];
        $parsedRouteOutput = $parsedRoutes->map(function ($routeGroup) use ($settings) {
            return $routeGroup->map(function ($route) use ($settings) {
                if (count($route['cleanBodyParameters']) && ! isset($route['headers']['Content-Type'])) {
                    $route['headers']['Content-Type'] = 'application/json';
                }
                $route['output'] = (string) view('apidoc::partials.route')
                    ->with('route', $route)
                    ->with('settings', $settings)
                    ->with('baseUrl', $this->docConfig->get('base_url'))
                    ->render();

                return $route;
            });
        });

        $frontmatter = view('apidoc::partials.frontmatter')
            ->with('settings', $settings);
        /*
         * In case the target file already exists, we should check if the documentation was modified
         * and skip the modified parts of the routes.
         */
        if (file_exists($targetFile) && file_exists($compareFile)) {
            $generatedDocumentation = file_get_contents($targetFile);
            $compareDocumentation = file_get_contents($compareFile);

            if (preg_match('/---(.*)---\\s<!-- START_INFO -->/is', $generatedDocumentation, $generatedFrontmatter)) {
                $frontmatter = trim($generatedFrontmatter[1], "\n");
            }

            $parsedRouteOutput->transform(function ($routeGroup) use ($generatedDocumentation, $compareDocumentation) {
                return $routeGroup->transform(function ($route) use ($generatedDocumentation, $compareDocumentation) {
                    if (preg_match('/<!-- START_'.$route['id'].' -->(.*)<!-- END_'.$route['id'].' -->/is', $generatedDocumentation, $existingRouteDoc)) {
                        $routeDocumentationChanged = (preg_match('/<!-- START_'.$route['id'].' -->(.*)<!-- END_'.$route['id'].' -->/is', $compareDocumentation, $lastDocWeGeneratedForThisRoute) && $lastDocWeGeneratedForThisRoute[1] !== $existingRouteDoc[1]);
                        if ($routeDocumentationChanged === false || $this->option('force')) {
                            if ($routeDocumentationChanged) {
                                $this->warn('Discarded manual changes for route ['.implode(',', $route['methods']).'] '.$route['uri']);
                            }
                        } else {
                            $this->warn('Skipping modified route ['.implode(',', $route['methods']).'] '.$route['uri']);
                            $route['modified_output'] = $existingRouteDoc[0];
                        }
                    }

                    return $route;
                });
            });
        }

        $prependFileContents = file_exists($prependFile)
            ? file_get_contents($prependFile)."\n" : '';
        $appendFileContents = file_exists($appendFile)
            ? "\n".file_get_contents($appendFile) : '';

        $documentarian = new Documentarian();

        $markdown = view('apidoc::documentarian')
            ->with('writeCompareFile', false)
            ->with('frontmatter', $frontmatter)
            ->with('infoText', $infoText)
            ->with('prependMd', $prependFileContents)
            ->with('appendMd', $appendFileContents)
            ->with('outputPath', $this->docConfig->get('output'))
            ->with('showPostmanCollectionButton', $this->shouldGeneratePostmanCollection())
            ->with('parsedRoutes', $parsedRouteOutput);

        if (! is_dir($outputPath)) {
            $documentarian->create($outputPath);
        }

        // Write output file
        file_put_contents($targetFile, $markdown);

        // Write comparable markdown file
        $compareMarkdown = view('apidoc::documentarian')
            ->with('writeCompareFile', true)
            ->with('frontmatter', $frontmatter)
            ->with('infoText', $infoText)
            ->with('prependMd', $prependFileContents)
            ->with('appendMd', $appendFileContents)
            ->with('outputPath', $this->docConfig->get('output'))
            ->with('showPostmanCollectionButton', $this->shouldGeneratePostmanCollection())
            ->with('parsedRoutes', $parsedRouteOutput);

        file_put_contents($compareFile, $compareMarkdown);

        $this->info('Wrote index.md to: '.$outputPath);

        $this->info('Generating API HTML code');

        $documentarian->generate($outputPath);

        $this->info('Wrote HTML documentation to: '.$outputPath.'/index.html');

        if ($this->shouldGeneratePostmanCollection()) {
            $this->info('Generating Postman collection');

            file_put_contents($outputPath.DIRECTORY_SEPARATOR.'collection.json', $this->generatePostmanCollection($parsedRoutes));
        }

        if ($logo = $this->docConfig->get('logo')) {
            copy(
                $logo,
                $outputPath.DIRECTORY_SEPARATOR.'images'.DIRECTORY_SEPARATOR.'logo.png'
            );
        }
    }

    /**
     * @param Generator $generator
     * @param array $routes
     *
     * @return array
     */
    private function processRoutes(Generator $generator, array $routes)
    {
        $parsedRoutes = [];
        foreach ($routes as $routeItem) {
            $route = $routeItem['route'];
            /** @var Route $route */
            if ($this->isValidRoute($route) && $this->isRouteVisibleForDocumentation($route->getAction())) {
                $parsedRoutes[] = $generator->processRoute($route, $routeItem['apply']);
                $this->info('Processed route: ['.implode(',', $generator->getMethods($route)).'] '.$generator->getUri($route));
            } else {
                $this->warn('Skipping route: ['.implode(',', $generator->getMethods($route)).'] '.$generator->getUri($route));
            }
        }

        return $parsedRoutes;
    }

    /**
     * @param $route
     *
     * @return bool
     */
    private function isValidRoute(Route $route)
    {
        $action = Utils::getRouteActionUses($route->getAction());
        if (is_array($action)) {
            $action = implode('@', $action);
        }

        return ! is_callable($action) && ! is_null($action);
    }

    /**
     * @param $action
     *
     * @throws ReflectionException
     *
     * @return bool
     */
    private function isRouteVisibleForDocumentation($action)
    {
        list($class, $method) = Utils::getRouteActionUses($action);
        $reflection = new ReflectionClass($class);

        if (! $reflection->hasMethod($method)) {
            return false;
        }

        $comment = $reflection->getMethod($method)->getDocComment();

        if ($comment) {
            $phpdoc = new DocBlock($comment);

            return collect($phpdoc->getTags())
                ->filter(function ($tag) use ($action) {
                    return $tag->getName() === 'hideFromAPIDocumentation';
                })
                ->isEmpty();
        }

        return true;
    }

    /**
     * Generate Postman collection JSON file.
     *
     * @param Collection $routes
     *
     * @return string
     */
    private function generatePostmanCollection(Collection $routes)
    {
        $writer = new CollectionWriter($routes, $this->docConfig->get('base_url'));

        return $writer->getCollection();
    }

    /**
     * Checks config if it should generate Postman collection.
     *
     * @return bool
     */
    private function shouldGeneratePostmanCollection()
    {
        return $this->docConfig->get('postman.enabled', is_bool($this->docConfig->get('postman')) ? $this->docConfig->get('postman') : false);
    }
}<|MERGE_RESOLUTION|>--- conflicted
+++ resolved
@@ -57,15 +57,9 @@
         $this->docConfig = new DocumentationConfig(config('apidoc'));
 
         try {
-<<<<<<< HEAD
-            URL::forceRootUrl(config('app.url'));
+            URL::forceRootUrl($this->docConfig->get('base_url'));
         } catch (\Error $e) {
-            echo "Warning: Couldn't force base url as Lumen currently doesn't have the forceRootUrl method.\n";
-=======
-            URL::forceRootUrl($this->docConfig->get('base_url'));
-        } catch (\Exception $e) {
             echo "Warning: Couldn't force base url as your version of Lumen doesn't have the forceRootUrl method.\n";
->>>>>>> 0545c6c9
             echo "You should probably double check URLs in your generated documentation.\n";
         }
         $usingDingoRouter = strtolower($this->docConfig->get('router')) == 'dingo';
