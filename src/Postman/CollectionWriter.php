--- conflicted
+++ resolved
@@ -32,17 +32,10 @@
     public function getCollection()
     {
         try {
-<<<<<<< HEAD
-            URL::forceRootUrl(config('app.url'));
+            URL::forceRootUrl($this->baseUrl);
         } catch (\Error $e) {
-            echo "Warning: Couldn't force base url as Lumen currently doesn't have the forceRootUrl method.\n";
-            echo "You should probably double check URLs in your generated documentation.\n";
-=======
-            URL::forceRootUrl($this->baseUrl);
-        } catch (\Exception $e) {
             echo "Warning: Couldn't force base url as your version of Lumen doesn't have the forceRootUrl method.\n";
             echo "You should probably double check URLs in your generated Postman collection.\n";
->>>>>>> 0545c6c9
         }
 
         $collection = [
