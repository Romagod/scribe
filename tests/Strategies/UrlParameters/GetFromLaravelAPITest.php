<?php

namespace Knuckles\Scribe\Tests\Strategies\UrlParameters;

use Closure;
use Illuminate\Database\Schema\Blueprint;
use Illuminate\Routing\Router;
use Illuminate\Support\Facades\Schema;
use Knuckles\Camel\Extraction\ExtractedEndpointData;
use Knuckles\Scribe\Extracting\Strategies\UrlParameters\GetFromLaravelAPI;
use Knuckles\Scribe\Extracting\UrlParamsNormalizer;
use Knuckles\Scribe\Tests\BaseLaravelTest;
use Knuckles\Scribe\Tests\Fixtures\TestController;
use Knuckles\Scribe\Tests\Fixtures\TestUser;
use Knuckles\Scribe\Tools\DocumentationConfig;
use DMS\PHPUnitExtensions\ArraySubset\ArraySubsetAsserts;

class GetFromLaravelAPITest extends BaseLaravelTest
{
    use ArraySubsetAsserts;

    /** @test */
    public function can_infer_type_from_model_binding()
    {
        $endpoint = $this->endpointForRoute("users/{id}", TestController::class, 'withInjectedModel');
        // $endpoint = $this->endpointForRoute("categories/{category}/users/{id}/", TestController::class, 'withInjectedEnumAndModel');
        $results = $this->fetch($endpoint);

        $this->assertArraySubset([
            "name" => "id",
            "description" => "The ID of the user.",
            "required" => true,
            "type" => "integer",
        ], $results['id']);/*
        $this->assertArraySubset([
            "name" => "category",
            "description" => "The category.",
            "required" => true,
            "type" => "string",
            "example" => \Knuckles\Scribe\Tests\Fixtures\Category::cases()[0]->value,
        ], $results['category']);*/
        $this->assertIsInt($results['id']['example']);
    }

    /** @test */
    public function can_infer_description_from_url()
    {
        $endpoint = $this->endpointForRoute("everything/{cat_id}", TestController::class, 'dummy');
        $results = $this->fetch($endpoint);

        $this->assertArraySubset([
            "name" => "cat_id",
            "description" => "The ID of the cat.",
            "required" => true,
            "type" => "string",
        ], $results['cat_id']);

        $endpoint->route = app(Router::class)->addRoute(['GET'], 'dogs/{id}', ['uses' => [TestController::class, 'dummy']]);;
        $endpoint->uri = $endpoint->route->uri;
        $results = $this->fetch($endpoint);

        $this->assertArraySubset([
            "name" => "id",
            "description" => "The ID of the dog.",
            "required" => true,
            "type" => "string",
        ], $results['id']);
    }

    /** @test */
    public function can_infer_example_from_wheres()
    {
        $regex = '/catz\d+-\d/';
        $endpoint = $this->endpoint(function (ExtractedEndpointData $e) use ($regex) {
            $e->method = new \ReflectionMethod(TestController::class, 'dummy');
            $e->route = app(Router::class)->addRoute(['GET'], "everything/{cat_id}", ['uses' => [TestController::class, 'dummy']])
                ->where('cat_id', $regex);
            $e->uri = UrlParamsNormalizer::normalizeParameterNamesInRouteUri($e->route, $e->method);
        });
        $results = $this->fetch($endpoint);

        $this->assertArraySubset([
            "name" => "cat_id",
            "description" => "The ID of the cat.",
            "required" => true,
            "type" => "string",
        ], $results['cat_id']);
        $this->assertMatchesRegularExpression($regex, $results['cat_id']['example']);
    }

    /** @test */
    public function can_infer_data_from_field_bindings()
    {
<<<<<<< HEAD
=======
        if (version_compare($this->app->version(), '7.0.0', '<')) {
            $this->markTestSkipped("Field binding syntax was introduced in Laravel 7.");
            return;
        }

>>>>>>> 3276487c
        $endpoint = $this->endpointForRoute("audio/{audio:slug}", TestController::class, 'dummy');
        $results = $this->fetch($endpoint);

        $this->assertArraySubset([
            "name" => "audio_slug",
            "description" => "The slug of the audio.",
            "required" => true,
            "type" => "string",
        ], $results['audio_slug']);

        Schema::create('test_users', function (Blueprint $table) {
            $table->id();
            $table->string('name');
        });
        $user = TestUser::create(['name' => 'Bully Maguire', 'id' => 23]);

        $endpoint = $this->endpointForRoute("users/{user:id}", TestController::class, 'withInjectedModel');
        $results = $this->fetch($endpoint);

        $this->assertArraySubset([
            "name" => "user_id",
            "description" => "The ID of the user.",
            "required" => true,
            "type" => "integer",
            "example" => $user->id,
        ], $results['user_id']);
    }

<<<<<<< HEAD
=======
    /** @test */
    public function can_infer_from_model_even_if_not_bound()
    {
        $oldNamespace = $this->app->getNamespace();
        $reflectedApp = new \ReflectionClass($this->app);
        $property = $reflectedApp->getProperty('namespace');
        $property->setAccessible(true);
        $property->setValue($this->app, "Knuckles\\Scribe\\Tests\\Fixtures\\");

        $endpoint = $this->endpointForRoute("test-users/{id}", TestController::class, 'dummy');
        $results = $this->fetch($endpoint);

        $this->assertArraySubset([
            "name" => "id",
            "description" => "The ID of the test user.",
            "required" => true,
            "type" => "integer",
        ], $results['id']);

        $property->setValue($this->app, $oldNamespace);
    }

>>>>>>> 3276487c
    protected function endpointForRoute($path, $controller, $method): ExtractedEndpointData
    {
        return $this->endpoint(function (ExtractedEndpointData $e) use ($path, $method, $controller) {
            $e->method = new \ReflectionMethod($controller, $method);
            $e->route = app(Router::class)->addRoute(['GET'], $path, ['uses' => [$controller, $method]]);
            $e->uri = UrlParamsNormalizer::normalizeParameterNamesInRouteUri($e->route, $e->method);
        });
    }

    protected function endpoint(Closure $configure): ExtractedEndpointData
    {
        $endpoint = new class extends ExtractedEndpointData {
            public function __construct(array $parameters = [])
            {
            }
        };
        $configure($endpoint);
        return $endpoint;
    }

    protected function fetch($endpoint): array
    {
        $strategy = new GetFromLaravelAPI(new DocumentationConfig([]));
        return $strategy($endpoint, []);
    }
<<<<<<< HEAD

=======
>>>>>>> 3276487c
}<|MERGE_RESOLUTION|>--- conflicted
+++ resolved
@@ -91,14 +91,6 @@
     /** @test */
     public function can_infer_data_from_field_bindings()
     {
-<<<<<<< HEAD
-=======
-        if (version_compare($this->app->version(), '7.0.0', '<')) {
-            $this->markTestSkipped("Field binding syntax was introduced in Laravel 7.");
-            return;
-        }
-
->>>>>>> 3276487c
         $endpoint = $this->endpointForRoute("audio/{audio:slug}", TestController::class, 'dummy');
         $results = $this->fetch($endpoint);
 
@@ -127,8 +119,6 @@
         ], $results['user_id']);
     }
 
-<<<<<<< HEAD
-=======
     /** @test */
     public function can_infer_from_model_even_if_not_bound()
     {
@@ -151,7 +141,6 @@
         $property->setValue($this->app, $oldNamespace);
     }
 
->>>>>>> 3276487c
     protected function endpointForRoute($path, $controller, $method): ExtractedEndpointData
     {
         return $this->endpoint(function (ExtractedEndpointData $e) use ($path, $method, $controller) {
@@ -177,8 +166,31 @@
         $strategy = new GetFromLaravelAPI(new DocumentationConfig([]));
         return $strategy($endpoint, []);
     }
-<<<<<<< HEAD
 
-=======
->>>>>>> 3276487c
+    protected function endpointForRoute($path, $controller, $method): ExtractedEndpointData
+    {
+        return $this->endpoint(function (ExtractedEndpointData $e) use ($path, $method, $controller) {
+            $e->method = new \ReflectionMethod($controller, $method);
+            $e->route = app(Router::class)->addRoute(['GET'], $path, ['uses' => [$controller, $method]]);
+            $e->uri = UrlParamsNormalizer::normalizeParameterNamesInRouteUri($e->route, $e->method);
+        });
+    }
+
+    protected function endpoint(Closure $configure): ExtractedEndpointData
+    {
+        $endpoint = new class extends ExtractedEndpointData {
+            public function __construct(array $parameters = [])
+            {
+            }
+        };
+        $configure($endpoint);
+        return $endpoint;
+    }
+
+    protected function fetch($endpoint): array
+    {
+        $strategy = new GetFromLaravelAPI(new DocumentationConfig([]));
+        return $strategy($endpoint, []);
+    }
+
 }