<?php

namespace Mpociot\ApiDoc\Tests\Unit;

use Orchestra\Testbench\TestCase;
use Mpociot\ApiDoc\Generators\Generator;
use Mpociot\ApiDoc\ApiDocGeneratorServiceProvider;

abstract class GeneratorTestCase extends TestCase
{
    /**
     * @var \Mpociot\ApiDoc\Generators\Generator
     */
    protected $generator;

    protected function getPackageProviders($app)
    {
        return [
            ApiDocGeneratorServiceProvider::class,
        ];
    }

    /**
     * Setup the test environment.
     */
    public function setUp()
    {
        parent::setUp();

        $this->generator = new Generator();
    }

    /** @test */
    public function can_parse_endpoint_description()
    {
        $route = $this->createRoute('GET', '/api/test', 'withEndpointDescription');
        $parsed = $this->generator->processRoute($route);

        $this->assertSame('Example title.', $parsed['title']);
        $this->assertSame("This will be the long description.\nIt can also be multiple lines long.", $parsed['description']);
    }

    /** @test */
    public function can_parse_body_parameters()
    {
        $route = $this->createRoute('GET', '/api/test', 'withBodyParameters');
        $bodyParameters = $this->generator->processRoute($route)['bodyParameters'];

        $this->assertArraySubset([
            'user_id' => [
                'type' => 'integer',
                'required' => true,
                'description' => 'The id of the user.',
            ],
            'room_id' => [
                'type' => 'string',
                'required' => false,
                'description' => 'The id of the room.',
            ],
<<<<<<< HEAD
        ], $bodyParameters);
    }

    /** @test */
    public function test_can_parse_query_parameters()
    {
        $route = $this->createRoute('GET', '/api/test', 'withQueryParameters');
        $queryParameters = $this->generator->processRoute($route)['queryParameters'];

        $this->assertArraySubset([
            'location_id' => [
                'required' => true,
                'description' => 'The id of the location.',
            ],
            'filters' => [
                'required' => false,
                'description' => 'The filters.',
            ],
        ], $queryParameters);
=======
            'forever' => [
                'type' => 'boolean',
                'required' => false,
                'description' => 'Whether to ban the user forever.',
            ],
            'another_one' => [
                'type' => 'number',
                'required' => false,
                'description' => 'Just need something here.',
            ],
            'yet_another_param' => [
                'type' => 'object',
                'required' => true,
                'description' => '',
            ],
            'even_more_param' => [
                'type' => 'array',
                'required' => false,
                'description' => '',
            ],
        ], $parameters);
>>>>>>> 932d38bc
    }

    /** @test */
    public function can_parse_route_group()
    {
        $route = $this->createRoute('GET', '/api/test', 'dummy');
        $routeGroup = $this->generator->processRoute($route)['group'];

        $this->assertSame('Group A', $routeGroup);
    }

    /** @test */
    public function method_can_override_controller_group()
    {
        $route = $this->createRoute('GET', '/api/test', 'withGroupOverride');
        $routeGroup = $this->generator->processRoute($route)['group'];

        $this->assertSame('Group B', $routeGroup);
    }

    /** @test */
    public function can_parse_auth_tags()
    {
        $route = $this->createRoute('GET', '/api/test', 'withAuthenticatedTag');
        $authenticated = $this->generator->processRoute($route)['authenticated'];
        $this->assertTrue($authenticated);

        $route = $this->createRoute('GET', '/api/test', 'dummy');
        $authenticated = $this->generator->processRoute($route)['authenticated'];
        $this->assertFalse($authenticated);
    }

    /** @test */
    public function can_parse_route_methods()
    {
        $route = $this->createRoute('GET', '/get', 'withEndpointDescription');
        $parsed = $this->generator->processRoute($route);
        $this->assertSame(['GET'], $parsed['methods']);

        $route = $this->createRoute('POST', '/post', 'withEndpointDescription');
        $parsed = $this->generator->processRoute($route);
        $this->assertSame(['POST'], $parsed['methods']);

        $route = $this->createRoute('PUT', '/put', 'withEndpointDescription');
        $parsed = $this->generator->processRoute($route);
        $this->assertSame(['PUT'], $parsed['methods']);

        $route = $this->createRoute('DELETE', '/delete', 'withEndpointDescription');
        $parsed = $this->generator->processRoute($route);
        $this->assertSame(['DELETE'], $parsed['methods']);
    }

    /** @test */
    public function can_parse_response_tag()
    {
        $route = $this->createRoute('POST', '/responseTag', 'withResponseTag');

        $parsed = $this->generator->processRoute($route);

        $this->assertTrue(is_array($parsed));
        $this->assertArrayHasKey('showresponse', $parsed);
        $this->assertTrue($parsed['showresponse']);
        $this->assertArraySubset([
            'id' => 4,
            'name' => 'banana',
            'color' => 'red',
            'weight' => '1 kg',
            'delicious' => true,
        ], json_decode($parsed['response'], true));
    }

    /** @test */
    public function can_parse_transformer_tag()
    {
        $route = $this->createRoute('GET', '/transformerTag', 'transformerTag');
        $parsed = $this->generator->processRoute($route);
        $this->assertTrue(is_array($parsed));
        $this->assertArrayHasKey('showresponse', $parsed);
        $this->assertTrue($parsed['showresponse']);
        $this->assertSame(
            $parsed['response'],
            '{"data":{"id":1,"description":"Welcome on this test versions","name":"TestName"}}'
        );
    }

    /** @test */
    public function can_parse_transformer_tag_with_model()
    {
        $route = $this->createRoute('GET', '/transformerTagWithModel', 'transformerTagWithModel');
        $parsed = $this->generator->processRoute($route);
        $this->assertTrue(is_array($parsed));
        $this->assertArrayHasKey('showresponse', $parsed);
        $this->assertTrue($parsed['showresponse']);
        $this->assertSame(
            $parsed['response'],
            '{"data":{"id":1,"description":"Welcome on this test versions","name":"TestName"}}'
        );
    }

    /** @test */
    public function can_parse_transformer_collection_tag()
    {
        $route = $this->createRoute('GET', '/transformerCollectionTag', 'transformerCollectionTag');
        $parsed = $this->generator->processRoute($route);
        $this->assertTrue(is_array($parsed));
        $this->assertArrayHasKey('showresponse', $parsed);
        $this->assertTrue($parsed['showresponse']);
        $this->assertSame(
            $parsed['response'],
            '{"data":[{"id":1,"description":"Welcome on this test versions","name":"TestName"},'.
            '{"id":1,"description":"Welcome on this test versions","name":"TestName"}]}'
        );
    }

    /** @test */
    public function can_parse_transformer_collection_tag_with_model()
    {
        $route = $this->createRoute('GET', '/transformerCollectionTagWithModel', 'transformerCollectionTagWithModel');
        $parsed = $this->generator->processRoute($route);
        $this->assertTrue(is_array($parsed));
        $this->assertArrayHasKey('showresponse', $parsed);
        $this->assertTrue($parsed['showresponse']);
        $this->assertSame(
            $parsed['response'],
            '{"data":[{"id":1,"description":"Welcome on this test versions","name":"TestName"},'.
            '{"id":1,"description":"Welcome on this test versions","name":"TestName"}]}'
        );
    }

    /** @test */
    public function can_call_route_and_generate_response()
    {
        $route = $this->createRoute('PUT', '/shouldFetchRouteResponse', 'shouldFetchRouteResponse', true);

        $rules = [
            'response_calls' => [
                'methods' => ['*'],
                'headers' => [
                    'Content-Type' => 'application/json',
                    'Accept' => 'application/json',
                ],
            ],
        ];
        $parsed = $this->generator->processRoute($route, $rules);

        $this->assertTrue(is_array($parsed));
        $this->assertArrayHasKey('showresponse', $parsed);
        $this->assertTrue($parsed['showresponse']);
        $this->assertArraySubset([
            'id' => 4,
            'name' => 'banana',
            'color' => 'red',
            'weight' => '1 kg',
            'delicious' => true,
        ], json_decode($parsed['response'], true));
    }

    /** @test */
    public function uses_configured_settings_when_calling_route()
    {
        $route = $this->createRoute('PUT', '/echo/{id}', 'shouldFetchRouteResponseWithEchoedSettings', true);

        $rules = [
            'response_calls' => [
                'methods' => ['*'],
                'headers' => [
                    'Content-Type' => 'application/json',
                    'Accept' => 'application/json',
                    'header' => 'value',
                ],
                'bindings' => [
                    '{id}' => 3,
                ],
                'env' => [
                    'APP_ENV' => 'documentation',
                ],
                'query' => [
                    'queryParam' => 'queryValue',
                ],
                'body' => [
                    'bodyParam' => 'bodyValue',
                ],
            ],
        ];
        $parsed = $this->generator->processRoute($route, $rules);

        $this->assertTrue(is_array($parsed));
        $this->assertArrayHasKey('showresponse', $parsed);
        $this->assertTrue($parsed['showresponse']);
        $response = json_decode($parsed['response'], true);
        $this->assertEquals(3, $response['{id}']);
        $this->assertEquals('documentation', $response['APP_ENV']);
        $this->assertEquals('queryValue', $response['queryParam']);
        $this->assertEquals('bodyValue', $response['bodyParam']);
        $this->assertEquals('value', $response['header']);
    }

    abstract public function createRoute(string $httpMethod, string $path, string $controllerMethod, $register = false);
}<|MERGE_RESOLUTION|>--- conflicted
+++ resolved
@@ -57,27 +57,6 @@
                 'required' => false,
                 'description' => 'The id of the room.',
             ],
-<<<<<<< HEAD
-        ], $bodyParameters);
-    }
-
-    /** @test */
-    public function test_can_parse_query_parameters()
-    {
-        $route = $this->createRoute('GET', '/api/test', 'withQueryParameters');
-        $queryParameters = $this->generator->processRoute($route)['queryParameters'];
-
-        $this->assertArraySubset([
-            'location_id' => [
-                'required' => true,
-                'description' => 'The id of the location.',
-            ],
-            'filters' => [
-                'required' => false,
-                'description' => 'The filters.',
-            ],
-        ], $queryParameters);
-=======
             'forever' => [
                 'type' => 'boolean',
                 'required' => false,
@@ -98,8 +77,25 @@
                 'required' => false,
                 'description' => '',
             ],
-        ], $parameters);
->>>>>>> 932d38bc
+        ], $bodyParameters);
+    }
+
+    /** @test */
+    public function can_parse_query_parameters()
+    {
+        $route = $this->createRoute('GET', '/api/test', 'withQueryParameters');
+        $queryParameters = $this->generator->processRoute($route)['queryParameters'];
+
+        $this->assertArraySubset([
+            'location_id' => [
+                'required' => true,
+                'description' => 'The id of the location.',
+            ],
+            'filters' => [
+                'required' => false,
+                'description' => 'The filters.',
+            ],
+        ], $queryParameters);
     }
 
     /** @test */
