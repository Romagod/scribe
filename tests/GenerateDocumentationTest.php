<?php

namespace Mpociot\ApiDoc\Tests;

use ReflectionException;
use RecursiveIteratorIterator;
use RecursiveDirectoryIterator;
use Orchestra\Testbench\TestCase;
use Illuminate\Support\Facades\App;
use Illuminate\Contracts\Console\Kernel;
use Mpociot\ApiDoc\Tests\Fixtures\TestController;
use Mpociot\ApiDoc\ApiDocGeneratorServiceProvider;
use Illuminate\Support\Facades\Route as RouteFacade;
use Mpociot\ApiDoc\Tests\Fixtures\TestResourceController;
<<<<<<< HEAD
use Mpociot\ApiDoc\Tests\Fixtures\TestNaturalSortController;
=======
use Mpociot\ApiDoc\Tests\Fixtures\TestPartialResourceController;
>>>>>>> c2ef79d9

class GenerateDocumentationTest extends TestCase
{
    /**
     * Setup the test environment.
     */
    public function setUp()
    {
        parent::setUp();
    }

    public function tearDown()
    {
        // delete the generated docs - compatible cross-platform
        $dir = __DIR__.'/../public/docs';
        if (is_dir($dir)) {
            $files = new RecursiveIteratorIterator(
                new RecursiveDirectoryIterator($dir, RecursiveDirectoryIterator::SKIP_DOTS),
                RecursiveIteratorIterator::CHILD_FIRST
            );

            foreach ($files as $fileinfo) {
                $todo = ($fileinfo->isDir() ? 'rmdir' : 'unlink');
                $todo($fileinfo->getRealPath());
            }
            rmdir($dir);
        }
    }

    /**
     * @param \Illuminate\Foundation\Application $app
     *
     * @return array
     */
    protected function getPackageProviders($app)
    {
        return [
            \Dingo\Api\Provider\LaravelServiceProvider::class,
            ApiDocGeneratorServiceProvider::class,
        ];
    }

    /** @test */
    public function console_command_does_not_work_with_closure()
    {
        RouteFacade::get('/api/closure', function () {
            return 'hi';
        });
        RouteFacade::get('/api/test', TestController::class.'@withEndpointDescription');

        config(['apidoc.routes.0.match.prefixes' => ['api/*']]);
        $output = $this->artisan('apidoc:generate');

        $this->assertContains('Skipping route: [GET] api/closure', $output);
        $this->assertContains('Processed route: [GET] api/test', $output);
    }

    /** @test */
    public function console_command_does_not_work_with_closure_using_dingo()
    {
        $api = app(\Dingo\Api\Routing\Router::class);
        $api->version('v1', function ($api) {
            $api->get('/closure', function () {
                return 'foo';
            });
            $api->get('/test', TestController::class.'@withEndpointDescription');
        });

        config(['apidoc.router' => 'dingo']);
        config(['apidoc.routes.0.match.prefixes' => ['*']]);
        config(['apidoc.routes.0.match.versions' => ['v1']]);
        $output = $this->artisan('apidoc:generate');

        $this->assertContains('Skipping route: [GET] closure', $output);
        $this->assertContains('Processed route: [GET] test', $output);
    }

    /** @test */
    public function can_skip_single_routes()
    {
        RouteFacade::get('/api/skip', TestController::class.'@skip');
        RouteFacade::get('/api/test', TestController::class.'@withEndpointDescription');

        config(['apidoc.routes.0.match.prefixes' => ['api/*']]);
        $output = $this->artisan('apidoc:generate');

        $this->assertContains('Skipping route: [GET] api/skip', $output);
        $this->assertContains('Processed route: [GET] api/test', $output);
    }

    /** @test */
    public function can_parse_resource_routes()
    {
        RouteFacade::resource('/api/users', TestResourceController::class);

        config(['apidoc.routes.0.match.prefixes' => ['api/*']]);
        config([
            'apidoc.routes.0.apply.headers' => [
                'Accept' => 'application/json',
            ],
        ]);

        $this->artisan('apidoc:generate');

        $fixtureMarkdown = __DIR__.'/Fixtures/resource_index.md';
        $generatedMarkdown = __DIR__.'/../public/docs/source/index.md';
        $this->assertFilesHaveSameContent($fixtureMarkdown, $generatedMarkdown);
    }

    /** @test */
    public function can_parse_partial_resource_routes()
    {
        if (version_compare(App::version(), '5.6', '<')) {
            RouteFacade::resource('/api/users', TestResourceController::class, [
                'only' => [
                    'index', 'create',
                ],
            ]);
        } else {
            RouteFacade::resource('/api/users', TestResourceController::class)
                ->only(['index', 'create']);
        }

        config(['apidoc.routes.0.match.prefixes' => ['api/*']]);
        config([
            'apidoc.routes.0.apply.headers' => [
                'Accept' => 'application/json',
            ],
        ]);

        $this->artisan('apidoc:generate');

        $fixtureMarkdown = __DIR__.'/Fixtures/partial_resource_index.md';
        $generatedMarkdown = __DIR__.'/../public/docs/source/index.md';
        $this->assertFilesHaveSameContent($fixtureMarkdown, $generatedMarkdown);

        if (version_compare(App::version(), '5.6', '<')) {
            RouteFacade::apiResource('/api/users', TestResourceController::class, [
                'only' => [
                    'index', 'create',
                ],
            ]);
        } else {
            RouteFacade::apiResource('/api/users', TestResourceController::class)
                ->only(['index', 'create']);
        }
        $this->artisan('apidoc:generate');

        $fixtureMarkdown = __DIR__.'/Fixtures/partial_resource_index.md';
        $generatedMarkdown = __DIR__.'/../public/docs/source/index.md';
        $this->assertFilesHaveSameContent($fixtureMarkdown, $generatedMarkdown);
    }

    /** @test */
    public function generated_markdown_file_is_correct()
    {
        RouteFacade::get('/api/withDescription', TestController::class.'@withEndpointDescription');
        RouteFacade::get('/api/withResponseTag', TestController::class.'@withResponseTag');
        RouteFacade::get('/api/withBodyParameters', TestController::class.'@withBodyParameters');
        RouteFacade::get('/api/withAuthTag', TestController::class.'@withAuthenticatedTag');

        config(['apidoc.routes.0.match.prefixes' => ['api/*']]);
        config([
            'apidoc.routes.0.apply.headers' => [
                'Authorization' => 'customAuthToken',
                'Custom-Header' => 'NotSoCustom',
            ],
        ]);
        $this->artisan('apidoc:generate');

        $generatedMarkdown = __DIR__.'/../public/docs/source/index.md';
        $compareMarkdown = __DIR__.'/../public/docs/source/.compare.md';
        $fixtureMarkdown = __DIR__.'/Fixtures/index.md';

        $this->markTestSkipped('Test is non-deterministic since example values for body parameters are random.');
        $this->assertFilesHaveSameContent($fixtureMarkdown, $generatedMarkdown);
        $this->assertFilesHaveSameContent($fixtureMarkdown, $compareMarkdown);
    }

    /** @test */
    public function can_prepend_and_append_data_to_generated_markdown()
    {
        RouteFacade::get('/api/test', TestController::class.'@withEndpointDescription');
        RouteFacade::get('/api/responseTag', TestController::class.'@withResponseTag');

        config(['apidoc.routes.0.match.prefixes' => ['api/*']]);
        $this->artisan('apidoc:generate');

        $prependMarkdown = __DIR__.'/Fixtures/prepend.md';
        $appendMarkdown = __DIR__.'/Fixtures/append.md';
        copy($prependMarkdown, __DIR__.'/../public/docs/source/prepend.md');
        copy($appendMarkdown, __DIR__.'/../public/docs/source/append.md');

        $this->artisan('apidoc:generate');

        $generatedMarkdown = __DIR__.'/../public/docs/source/index.md';
        $this->assertContainsIgnoringWhitespace($this->getFileContents($prependMarkdown), $this->getFileContents($generatedMarkdown));
        $this->assertContainsIgnoringWhitespace($this->getFileContents($appendMarkdown), $this->getFileContents($generatedMarkdown));
    }

    /** @test */
    public function generated_postman_collection_file_is_correct()
    {
        RouteFacade::get('/api/test', TestController::class.'@withEndpointDescription');
        RouteFacade::post('/api/responseTag', TestController::class.'@withResponseTag');

        config(['apidoc.routes.0.match.prefixes' => ['api/*']]);
        $this->artisan('apidoc:generate');

        $generatedCollection = json_decode(file_get_contents(__DIR__.'/../public/docs/collection.json'));
        $generatedCollection->info->_postman_id = '';
        $fixtureCollection = json_decode(file_get_contents(__DIR__.'/Fixtures/collection.json'));
        $this->assertEquals($generatedCollection, $fixtureCollection);
    }

    /** @test */
    public function can_append_custom_http_headers()
    {
        RouteFacade::get('/api/headers', TestController::class.'@checkCustomHeaders');

        config(['apidoc.routes.0.match.prefixes' => ['api/*']]);
        config([
            'apidoc.routes.0.apply.headers' => [
                'Authorization' => 'customAuthToken',
                'Custom-Header' => 'NotSoCustom',
            ],
        ]);
        $this->artisan('apidoc:generate');

        $generatedMarkdown = $this->getFileContents(__DIR__.'/../public/docs/source/index.md');
        $this->assertContainsIgnoringWhitespace('"Authorization": "customAuthToken","Custom-Header":"NotSoCustom"', $generatedMarkdown);
    }

    /** @test */
    public function can_parse_utf8_response()
    {
        RouteFacade::get('/api/utf8', TestController::class.'@withUtf8ResponseTag');

        config(['apidoc.routes.0.prefixes' => ['api/*']]);
        $this->artisan('apidoc:generate');

        $generatedMarkdown = file_get_contents(__DIR__.'/../public/docs/source/index.md');
        $this->assertContains('Лорем ипсум долор сит амет', $generatedMarkdown);
    }

    /** @test */
<<<<<<< HEAD
    public function sorts_group_naturally()
    {
        RouteFacade::get('/api/action1', TestNaturalSortController::class.'@action1');
        RouteFacade::get('/api/action2', TestNaturalSortController::class.'@action2');
        RouteFacade::get('/api/action10', TestNaturalSortController::class.'@action10');

        config(['apidoc.routes.0.prefixes' => ['api/*']]);
        $this->artisan('apidoc:generate');
        $generatedMarkdown = file_get_contents(__DIR__.'/../public/docs/source/index.md');

        $firstGroup1Occurrence = strpos($generatedMarkdown, '#1. Group 1');
        $firstGroup2Occurrence = strpos($generatedMarkdown, '#2. Group 2');
        $firstGroup10Occurrence = strpos($generatedMarkdown, '#10. Group 10');

        $this->assertNotFalse($firstGroup1Occurrence);
        $this->assertNotFalse($firstGroup2Occurrence);
        $this->assertNotFalse($firstGroup2Occurrence);

        $this->assertTrue(
            $firstGroup1Occurrence < $firstGroup2Occurrence && $firstGroup2Occurrence < $firstGroup10Occurrence
        );
=======
    public function supports_partial_resource_controller()
    {
        RouteFacade::resource('/api/partial', TestPartialResourceController::class);

        config(['apidoc.routes.0.prefixes' => ['api/*']]);

        $thrownException = null;

        try {
            $this->artisan('apidoc:generate');
        } catch (ReflectionException $e) {
            $thrownException = $e;
        }

        $this->assertNull($thrownException);
        $generatedMarkdown = file_get_contents(__DIR__.'/../public/docs/source/index.md');
        $this->assertContains('Group A', $generatedMarkdown);
        $this->assertContains('Group B', $generatedMarkdown);
>>>>>>> c2ef79d9
    }

    /**
     * @param string $command
     * @param array $parameters
     *
     * @return mixed
     */
    public function artisan($command, $parameters = [])
    {
        $this->app[Kernel::class]->call($command, $parameters);

        return $this->app[Kernel::class]->output();
    }

    private function assertFilesHaveSameContent($pathToExpected, $pathToActual)
    {
        $actual = $this->getFileContents($pathToActual);
        $expected = $this->getFileContents($pathToExpected);
        $this->assertSame($expected, $actual);
    }

    /**
     * Get the contents of a file in a cross-platform-compatible way.
     *
     * @param $path
     *
     * @return string
     */
    private function getFileContents($path)
    {
        return str_replace("\r\n", "\n", file_get_contents($path));
    }

    /**
     * Assert that a string contains another string, ignoring all whitespace.
     *
     * @param $needle
     * @param $haystack
     */
    private function assertContainsIgnoringWhitespace($needle, $haystack)
    {
        $haystack = preg_replace('/\s/', '', $haystack);
        $needle = preg_replace('/\s/', '', $needle);
        $this->assertContains($needle, $haystack);
    }
}<|MERGE_RESOLUTION|>--- conflicted
+++ resolved
@@ -12,11 +12,8 @@
 use Mpociot\ApiDoc\ApiDocGeneratorServiceProvider;
 use Illuminate\Support\Facades\Route as RouteFacade;
 use Mpociot\ApiDoc\Tests\Fixtures\TestResourceController;
-<<<<<<< HEAD
 use Mpociot\ApiDoc\Tests\Fixtures\TestNaturalSortController;
-=======
 use Mpociot\ApiDoc\Tests\Fixtures\TestPartialResourceController;
->>>>>>> c2ef79d9
 
 class GenerateDocumentationTest extends TestCase
 {
@@ -263,7 +260,6 @@
     }
 
     /** @test */
-<<<<<<< HEAD
     public function sorts_group_naturally()
     {
         RouteFacade::get('/api/action1', TestNaturalSortController::class.'@action1');
@@ -285,7 +281,8 @@
         $this->assertTrue(
             $firstGroup1Occurrence < $firstGroup2Occurrence && $firstGroup2Occurrence < $firstGroup10Occurrence
         );
-=======
+  
+    /** @test */
     public function supports_partial_resource_controller()
     {
         RouteFacade::resource('/api/partial', TestPartialResourceController::class);
@@ -304,7 +301,6 @@
         $generatedMarkdown = file_get_contents(__DIR__.'/../public/docs/source/index.md');
         $this->assertContains('Group A', $generatedMarkdown);
         $this->assertContains('Group B', $generatedMarkdown);
->>>>>>> c2ef79d9
     }
 
     /**
