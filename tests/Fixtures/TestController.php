--- conflicted
+++ resolved
@@ -47,16 +47,18 @@
     }
 
     /**
-<<<<<<< HEAD
      * @queryParam location_id required The id of the location.
      * @queryParam filters  The filters.
      */
     public function withQueryParameters()
-=======
+    {
+        return '';
+    }
+
+    /**
      * @authenticated
      */
     public function withAuthenticatedTag()
->>>>>>> 932d38bc
     {
         return '';
     }
