{
  "name": "knuckleswtf/scribe",
  "license": "MIT",
  "description": "Generate API documentation for humans from your Laravel codebase.✍",
  "keywords": [
    "API",
    "documentation",
    "laravel",
    "dingo"
  ],
  "homepage": "http://github.com/knuckleswtf/scribe",
  "authors": [
    {
      "name": "Shalvah",
      "email": "hello@shalvah.me"
    }
  ],
  "require": {
    "php": ">=7.2.5",
    "ext-fileinfo": "*",
    "ext-json": "*",
    "erusev/parsedown": "^1.7.4",
    "fzaninotto/faker": "^1.9.1",
<<<<<<< HEAD
    "illuminate/console": "^5.8|^6.0|^7.0|^8.0",
    "illuminate/routing": "^5.8|^6.0|^7.0|^8.0",
    "illuminate/support": "^5.8|^6.0|^7.0|^8.0",
    "knuckleswtf/pastel": "^1.3.3",
=======
    "illuminate/console": "^5.8|^6.0|^7.0",
    "illuminate/routing": "^5.8|^6.0|^7.0",
    "illuminate/support": "^5.8|^6.0|^7.0",
    "knuckleswtf/pastel": "^1.3.5",
>>>>>>> 9c46db3e
    "league/flysystem": "^1.0",
    "mpociot/reflection-docblock": "^1.0.1",
    "nunomaduro/collision": "^3.0|^4.0|^5.0",
    "ramsey/uuid": "^3.8|^4.0",
    "shalvah/clara": "^2.6",
    "symfony/var-exporter": "^4.0|^5.0",
    "symfony/yaml": "^4.0|^5.0"
  },
  "require-dev": {
    "brianium/paratest": "^4.0",
    "dms/phpunit-arraysubset-asserts": "^0.1.0",
<<<<<<< HEAD
    "laravel/lumen-framework": "^5.7|^6.0|^7.0|^8.0",
=======
    "laravel/lumen-framework": "^5.8|^6.0|^7.0",
>>>>>>> 9c46db3e
    "league/fractal": "^0.19.0",
    "orchestra/testbench": "^3.7|^4.0|^5.0",
    "phpstan/phpstan": "^0.12.19",
    "phpunit/phpunit": "^8.0|^9.0"
  },
  "suggest": {
    "league/fractal": "Required for transformers support"
  },
  "autoload": {
    "psr-4": {
      "Knuckles\\Scribe\\": "src/"
    }
  },
  "autoload-dev": {
    "psr-4": {
      "Knuckles\\Scribe\\Tests\\": "tests/"
    }
  },
  "scripts": {
    "lint": "phpstan analyse -c ./phpstan.neon src",
    "test": "phpunit --stop-on-failure --exclude-group dingo",
    "test-ci": "phpunit --exclude-group dingo",
    "test-parallel": "paratest -p4 --stop-on-failure --parallel-suite --exclude-group dingo tests",
    "test-parallel-ci": "paratest -p4 --parallel-suite --exclude-group dingo tests"
  },
  "extra": {
    "laravel": {
      "providers": [
        "Knuckles\\Scribe\\ScribeServiceProvider"
      ]
    }
  },
  "config": {
    "preferred-install": "dist",
    "sort-packages": true,
    "process-timeout": 600
  },
  "replace": {
    "mpociot/laravel-apidoc-generator": "*"
  },
  "funding": [
    {
      "type": "patreon",
      "url": "https://patreon.com/shalvah"
    }
  ]
}<|MERGE_RESOLUTION|>--- conflicted
+++ resolved
@@ -21,17 +21,10 @@
     "ext-json": "*",
     "erusev/parsedown": "^1.7.4",
     "fzaninotto/faker": "^1.9.1",
-<<<<<<< HEAD
-    "illuminate/console": "^5.8|^6.0|^7.0|^8.0",
-    "illuminate/routing": "^5.8|^6.0|^7.0|^8.0",
-    "illuminate/support": "^5.8|^6.0|^7.0|^8.0",
-    "knuckleswtf/pastel": "^1.3.3",
-=======
     "illuminate/console": "^5.8|^6.0|^7.0",
     "illuminate/routing": "^5.8|^6.0|^7.0",
     "illuminate/support": "^5.8|^6.0|^7.0",
     "knuckleswtf/pastel": "^1.3.5",
->>>>>>> 9c46db3e
     "league/flysystem": "^1.0",
     "mpociot/reflection-docblock": "^1.0.1",
     "nunomaduro/collision": "^3.0|^4.0|^5.0",
@@ -43,11 +36,7 @@
   "require-dev": {
     "brianium/paratest": "^4.0",
     "dms/phpunit-arraysubset-asserts": "^0.1.0",
-<<<<<<< HEAD
     "laravel/lumen-framework": "^5.7|^6.0|^7.0|^8.0",
-=======
-    "laravel/lumen-framework": "^5.8|^6.0|^7.0",
->>>>>>> 9c46db3e
     "league/fractal": "^0.19.0",
     "orchestra/testbench": "^3.7|^4.0|^5.0",
     "phpstan/phpstan": "^0.12.19",
