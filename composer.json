{
  "name": "knuckleswtf/scribe",
  "license": "MIT",
  "description": "Generate API documentation for humans from your Laravel codebase.✍",
  "keywords": [
    "API",
    "documentation",
    "laravel",
    "dingo"
  ],
  "homepage": "http://github.com/knuckleswtf/scribe",
  "authors": [
    {
      "name": "Shalvah",
      "email": "hello@shalvah.me"
    }
  ],
  "require": {
    "php": ">=7.2.5",
    "ext-fileinfo": "*",
    "ext-json": "*",
    "erusev/parsedown": "^1.7.4",
    "fzaninotto/faker": "^1.9.1",
<<<<<<< HEAD
    "illuminate/console": "^6.0|^7.0|^8.0",
    "illuminate/routing": "^6.0|^7.0|^8.0",
    "illuminate/support": "^6.0|^7.0|^8.0",
    "knuckleswtf/pastel": "^1.3.6",
=======
    "illuminate/console": "5.8.*|^6.0|^7.0|^8.0",
    "illuminate/routing": "5.8.*|^6.0|^7.0|^8.0",
    "illuminate/support": "5.8.*|^6.0|^7.0|^8.0",
    "knuckleswtf/pastel": "^1.3.5",
>>>>>>> e5f61aba
    "league/flysystem": "^1.0",
    "mpociot/reflection-docblock": "^1.0.1",
    "nunomaduro/collision": "^3.0|^4.0|^5.0",
    "ramsey/uuid": "^3.8|^4.0",
    "shalvah/clara": "^2.6",
    "symfony/var-exporter": "^4.0|^5.0",
    "symfony/yaml": "^4.0|^5.0"
  },
  "require-dev": {
    "brianium/paratest": "^4.0",
    "dms/phpunit-arraysubset-asserts": "^0.1.0",
<<<<<<< HEAD
    "laravel/lumen-framework": "^6.0|^7.0|^8.0",
    "league/fractal": "^0.19.0",
    "orchestra/testbench": "^4.0|^5.0",
=======
    "laravel/legacy-factories": "^1.0.4",
    "laravel/lumen-framework": "5.8.*|^6.0|^7.0|^8.0",
    "league/fractal": "^0.19.0",
    "orchestra/testbench": "^3.7|^4.0|^5.0|^6.0",
>>>>>>> e5f61aba
    "phpstan/phpstan": "^0.12.19",
    "phpunit/phpunit": "^8.0|^9.0"
  },
  "suggest": {
    "league/fractal": "Required for transformers support"
  },
  "autoload": {
    "psr-4": {
      "Knuckles\\Scribe\\": "src/"
    }
  },
  "autoload-dev": {
    "psr-4": {
      "Knuckles\\Scribe\\Tests\\": "tests/"
    }
  },
  "scripts": {
    "lint": "phpstan analyse -c ./phpstan.neon src",
    "test": "phpunit --stop-on-failure --exclude-group dingo",
    "test-ci": "phpunit --exclude-group dingo",
    "test-parallel": "paratest -p4 --stop-on-failure --parallel-suite --exclude-group dingo tests",
    "test-parallel-ci": "paratest -p4 --parallel-suite --exclude-group dingo tests"
  },
  "extra": {
    "laravel": {
      "providers": [
        "Knuckles\\Scribe\\ScribeServiceProvider"
      ]
    }
  },
  "config": {
    "preferred-install": "dist",
    "sort-packages": true,
    "process-timeout": 600
  },
  "replace": {
    "mpociot/laravel-apidoc-generator": "*"
  },
  "funding": [
    {
      "type": "patreon",
      "url": "https://patreon.com/shalvah"
    }
  ]
}<|MERGE_RESOLUTION|>--- conflicted
+++ resolved
@@ -21,17 +21,10 @@
     "ext-json": "*",
     "erusev/parsedown": "^1.7.4",
     "fzaninotto/faker": "^1.9.1",
-<<<<<<< HEAD
     "illuminate/console": "^6.0|^7.0|^8.0",
     "illuminate/routing": "^6.0|^7.0|^8.0",
     "illuminate/support": "^6.0|^7.0|^8.0",
     "knuckleswtf/pastel": "^1.3.6",
-=======
-    "illuminate/console": "5.8.*|^6.0|^7.0|^8.0",
-    "illuminate/routing": "5.8.*|^6.0|^7.0|^8.0",
-    "illuminate/support": "5.8.*|^6.0|^7.0|^8.0",
-    "knuckleswtf/pastel": "^1.3.5",
->>>>>>> e5f61aba
     "league/flysystem": "^1.0",
     "mpociot/reflection-docblock": "^1.0.1",
     "nunomaduro/collision": "^3.0|^4.0|^5.0",
@@ -43,16 +36,10 @@
   "require-dev": {
     "brianium/paratest": "^4.0",
     "dms/phpunit-arraysubset-asserts": "^0.1.0",
-<<<<<<< HEAD
+    "laravel/legacy-factories": "^1.0.4",
     "laravel/lumen-framework": "^6.0|^7.0|^8.0",
     "league/fractal": "^0.19.0",
     "orchestra/testbench": "^4.0|^5.0",
-=======
-    "laravel/legacy-factories": "^1.0.4",
-    "laravel/lumen-framework": "5.8.*|^6.0|^7.0|^8.0",
-    "league/fractal": "^0.19.0",
-    "orchestra/testbench": "^3.7|^4.0|^5.0|^6.0",
->>>>>>> e5f61aba
     "phpstan/phpstan": "^0.12.19",
     "phpunit/phpunit": "^8.0|^9.0"
   },
