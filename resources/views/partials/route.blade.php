<!-- START_{{$route['id']}} -->
@if($route['title'] != '')## {{ $route['title']}}
@else## {{$route['uri']}}@endif
@if($route['authenticated'])<small style="
  padding: 1px 9px 2px;
  font-weight: bold;
  white-space: nowrap;
  color: #ffffff;
  -webkit-border-radius: 9px;
  -moz-border-radius: 9px;
  border-radius: 9px;
  background-color: #3a87ad;">Requires authentication</small>@endif
@if($route['description'])

{!! $route['description'] !!}
@endif

> Example request:

```bash
curl -X {{$route['methods'][0]}} {{$route['methods'][0] == 'GET' ? '-G ' : ''}}"{{ trim(config('app.docs_url') ?: config('app.url'), '/')}}/{{ ltrim($route['uri'], '/') }}" \
    -H "Accept: application/json"@if(count($route['headers'])) \
@foreach($route['headers'] as $header => $value)
    -H "{{$header}}: {{$value}}" @if(! ($loop->last))\
    @endif
@endforeach
@endif
<<<<<<< HEAD
@if(count($parsedRoute['bodyParameters'])) \
@foreach($parsedRoute['bodyParameters'] as $attribute => $parameter)
    -d "{{$attribute}}"="{{$parameter['value']}}" @if(! ($loop->last))\
=======
@if(count($route['parameters'])) \
@foreach($route['parameters'] as $attribute => $parameter)
    -d "{{$attribute}}"={{$parameter['value']}} @if(! ($loop->last))\
>>>>>>> 932d38bc
    @endif
@endforeach
@endif

```

```javascript
var settings = {
    "async": true,
    "crossDomain": true,
<<<<<<< HEAD
    "url": "{{ rtrim(config('app.docs_url') ?: config('app.url'), '/') }}/{{ ltrim($parsedRoute['uri'], '/') }}",
    "method": "{{$parsedRoute['methods'][0]}}",
    @if(count($parsedRoute['bodyParameters']))
"data": {!! str_replace("\n}","\n    }", str_replace('    ','        ',json_encode(array_combine(array_keys($parsedRoute['bodyParameters']), array_map(function($param){ return $param['value']; },$parsedRoute['bodyParameters'])), JSON_PRETTY_PRINT))) !!},
=======
    "url": "{{ rtrim(config('app.docs_url') ?: config('app.url'), '/') }}/{{ ltrim($route['uri'], '/') }}",
    "method": "{{$route['methods'][0]}}",
    @if(count($route['parameters']))
"data": {!! str_replace("\n}","\n    }", str_replace('    ','        ',json_encode(array_combine(array_keys($route['parameters']), array_map(function($param){ return $param['value']; },$route['parameters'])), JSON_PRETTY_PRINT))) !!},
>>>>>>> 932d38bc
    @endif
"headers": {
        "accept": "application/json",
@foreach($route['headers'] as $header => $value)
        "{{$header}}": "{{$value}}",
@endforeach
    }
}

$.ajax(settings).done(function (response) {
    console.log(response);
});
```

@if(in_array('GET',$route['methods']) || (isset($route['showresponse']) && $route['showresponse']))
> Example response:

```json
@if(is_object($route['response']) || is_array($route['response']))
{!! json_encode($route['response'], JSON_PRETTY_PRINT | JSON_UNESCAPED_UNICODE) !!}
@else
{!! json_encode(json_decode($route['response']), JSON_PRETTY_PRINT | JSON_UNESCAPED_UNICODE) !!}
@endif
```
@endif

### HTTP Request
@foreach($route['methods'] as $method)
`{{$method}} {{$route['uri']}}`

@endforeach
<<<<<<< HEAD
@if(count($parsedRoute['bodyParameters']))
#### Body Parameters

Parameter | Type | Status | Description
--------- | ------- | ------- | ------- | -----------
@foreach($parsedRoute['bodyParameters'] as $attribute => $parameter)
    {{$attribute}} | {{$parameter['type']}} | @if($parameter['required']) required @else optional @endif | {!! implode(' ',$parameter['description']) !!}
=======
@if(count($route['parameters']))
#### Parameters

Parameter | Type | Status | Description
--------- | ------- | ------- | ------- | -----------
@foreach($route['parameters'] as $attribute => $parameter)
    {{$attribute}} | {{$parameter['type']}} | @if($parameter['required']) required @else optional @endif | {!! $parameter['description'] !!}
>>>>>>> 932d38bc
@endforeach
@endif
@if(count($parsedRoute['queryParameters']))
#### Query Parameters

Parameter | Status | Description
--------- | ------- | ------- | -----------
@foreach($parsedRoute['queryParameters'] as $attribute => $parameter)
    {{$attribute}} | @if($parameter['required']) required @else optional @endif | {!! implode(' ',$parameter['description']) !!}
@endforeach
@endif

<!-- END_{{$route['id']}} --><|MERGE_RESOLUTION|>--- conflicted
+++ resolved
@@ -25,36 +25,23 @@
     @endif
 @endforeach
 @endif
-<<<<<<< HEAD
-@if(count($parsedRoute['bodyParameters'])) \
-@foreach($parsedRoute['bodyParameters'] as $attribute => $parameter)
+
+@if(count($route['bodyParameters'])) \
+@foreach($route['bodyParameters'] as $attribute => $parameter)
     -d "{{$attribute}}"="{{$parameter['value']}}" @if(! ($loop->last))\
-=======
-@if(count($route['parameters'])) \
-@foreach($route['parameters'] as $attribute => $parameter)
-    -d "{{$attribute}}"={{$parameter['value']}} @if(! ($loop->last))\
->>>>>>> 932d38bc
     @endif
 @endforeach
 @endif
-
 ```
 
 ```javascript
 var settings = {
     "async": true,
     "crossDomain": true,
-<<<<<<< HEAD
-    "url": "{{ rtrim(config('app.docs_url') ?: config('app.url'), '/') }}/{{ ltrim($parsedRoute['uri'], '/') }}",
-    "method": "{{$parsedRoute['methods'][0]}}",
-    @if(count($parsedRoute['bodyParameters']))
-"data": {!! str_replace("\n}","\n    }", str_replace('    ','        ',json_encode(array_combine(array_keys($parsedRoute['bodyParameters']), array_map(function($param){ return $param['value']; },$parsedRoute['bodyParameters'])), JSON_PRETTY_PRINT))) !!},
-=======
     "url": "{{ rtrim(config('app.docs_url') ?: config('app.url'), '/') }}/{{ ltrim($route['uri'], '/') }}",
     "method": "{{$route['methods'][0]}}",
-    @if(count($route['parameters']))
-"data": {!! str_replace("\n}","\n    }", str_replace('    ','        ',json_encode(array_combine(array_keys($route['parameters']), array_map(function($param){ return $param['value']; },$route['parameters'])), JSON_PRETTY_PRINT))) !!},
->>>>>>> 932d38bc
+    @if(count($route['bodyParameters']))
+"data": {!! str_replace("\n}","\n    }", str_replace('    ','        ',json_encode(array_combine(array_keys($route['bodyParameters']), array_map(function($param){ return $param['value']; },$route['bodyParameters'])), JSON_PRETTY_PRINT))) !!},
     @endif
 "headers": {
         "accept": "application/json",
@@ -86,31 +73,21 @@
 `{{$method}} {{$route['uri']}}`
 
 @endforeach
-<<<<<<< HEAD
-@if(count($parsedRoute['bodyParameters']))
+@if(count($route['bodyParameters']))
 #### Body Parameters
 
 Parameter | Type | Status | Description
 --------- | ------- | ------- | ------- | -----------
-@foreach($parsedRoute['bodyParameters'] as $attribute => $parameter)
-    {{$attribute}} | {{$parameter['type']}} | @if($parameter['required']) required @else optional @endif | {!! implode(' ',$parameter['description']) !!}
-=======
-@if(count($route['parameters']))
-#### Parameters
-
-Parameter | Type | Status | Description
---------- | ------- | ------- | ------- | -----------
-@foreach($route['parameters'] as $attribute => $parameter)
+@foreach($route['bodyParameters'] as $attribute => $parameter)
     {{$attribute}} | {{$parameter['type']}} | @if($parameter['required']) required @else optional @endif | {!! $parameter['description'] !!}
->>>>>>> 932d38bc
 @endforeach
 @endif
-@if(count($parsedRoute['queryParameters']))
+@if(count($route['queryParameters']))
 #### Query Parameters
 
 Parameter | Status | Description
 --------- | ------- | ------- | -----------
-@foreach($parsedRoute['queryParameters'] as $attribute => $parameter)
+@foreach($route['queryParameters'] as $attribute => $parameter)
     {{$attribute}} | @if($parameter['required']) required @else optional @endif | {!! implode(' ',$parameter['description']) !!}
 @endforeach
 @endif
