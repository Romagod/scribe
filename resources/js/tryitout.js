--- conflicted
+++ resolved
@@ -187,25 +187,18 @@
         if (authHeaderEl) headers[authHeaderEl.name] = authHeaderEl.dataset.prefix + authHeaderEl.value;
     }
     // When using FormData, the browser sets the correct content-type + boundary
+    let method = form.dataset.method;
     if (body instanceof FormData) {
         delete headers['Content-Type'];
-    }
-
-<<<<<<< HEAD
-    let method = form.dataset.method;
-    if (headers['Content-Type'] === "multipart/form-data") {
-        delete headers['Content-Type'];
-
+
+        // When using FormData with PUT or PATCH, send with post and add _method
         if (['PUT', 'PATCH'].includes(form.dataset.method)) {
             method = 'POST';
             setter('_method', form.dataset.method);
         }
     }
 
-    makeAPICall(method, path, body, query, headers)
-=======
-    makeAPICall(form.dataset.method, path, body, query, headers, endpointId)
->>>>>>> f79f5bad
+    makeAPICall(method, path, body, query, headers, endpointId)
         .then(([responseStatus, responseContent, responseHeaders]) => {
             handleResponse(endpointId, responseContent, responseStatus, responseHeaders)
         })
