window.abortControllers = {};

function getCookie(name) {
    if (!document.cookie) {
        return null;
    }

    const xsrfCookies = document.cookie.split(';')
        .map(c => c.trim())
        .filter(c => c.startsWith(name + '='));

    if (xsrfCookies.length === 0) {
        return null;
    }

    return decodeURIComponent(xsrfCookies[0].split('=')[1]);
}

function tryItOut(endpointId) {
    document.querySelector(`#btn-tryout-${endpointId}`).hidden = true;
    document.querySelector(`#btn-executetryout-${endpointId}`).hidden = false;
    document.querySelector(`#btn-canceltryout-${endpointId}`).hidden = false;

    // Show all input fields
    document.querySelectorAll(`input[data-endpoint=${endpointId}],label[data-endpoint=${endpointId}]`)
        .forEach(el => el.hidden = false);

    if (document.querySelector(`#form-${endpointId}`).dataset.authed === "1") {
        const authElement = document.querySelector(`#auth-${endpointId}`);
        authElement && (authElement.hidden = false);
    }
    // Expand all nested fields
    document.querySelectorAll(`#form-${endpointId} details`)
        .forEach(el => el.open = true);
}

function cancelTryOut(endpointId) {
    if (window.abortControllers[endpointId]) {
        window.abortControllers[endpointId].abort();
        delete window.abortControllers[endpointId];
    }

    document.querySelector(`#btn-tryout-${endpointId}`).hidden = false;
    const executeBtn = document.querySelector(`#btn-executetryout-${endpointId}`);
    executeBtn.hidden = true;
    executeBtn.textContent = "Send Request 💥";
    document.querySelector(`#btn-canceltryout-${endpointId}`).hidden = true;
    // Hide inputs
    document.querySelectorAll(`input[data-endpoint=${endpointId}],label[data-endpoint=${endpointId}]`)
        .forEach(el => el.hidden = true);
    document.querySelectorAll(`#form-${endpointId} details`)
        .forEach(el => el.open = false);
    const authElement = document.querySelector(`#auth-${endpointId}`);
    authElement && (authElement.hidden = true);

    document.querySelector('#execution-results-' + endpointId).hidden = true;
    document.querySelector('#execution-error-' + endpointId).hidden = true;

    // Revert to sample code blocks
    document.querySelector('#example-requests-' + endpointId).hidden = false;
    document.querySelector('#example-responses-' + endpointId).hidden = false;
}

function makeAPICall(method, path, body, query, headers, endpointId) {
    console.log({endpointId, path, body, query, headers});

    if (!(body instanceof FormData)) {
        body = JSON.stringify(body)
    }

    const url = new URL(window.baseUrl + '/' + path.replace(/^\//, ''));

    // We need this function because if you try to set an array or object directly to a URLSearchParams object,
    // you'll get [object Object] or the array.toString()
    function addItemToSearchParamsObject(key, value, searchParams) {
            if (Array.isArray(value)) {
                value.forEach((v, i) => {
                    // Append {filters: [first, second]} as filters[0]=first&filters[1]second
                    addItemToSearchParamsObject(key + '[' + i + ']', v, searchParams);
                })
            } else if (typeof value === 'object' && value !== null) {
                Object.keys(value).forEach((i) => {
                    // Append {filters: {name: first}} as filters[name]=first
                    addItemToSearchParamsObject(key + '[' + i + ']', value[i], searchParams);
                });
            } else {
                searchParams.append(key, value);
            }
    }

    Object.keys(query)
        .forEach(key => addItemToSearchParamsObject(key, query[key], url.searchParams));

    window.abortControllers[endpointId] = new AbortController();

    return fetch(url, {
        method,
        headers,
        body: method === 'GET' ? undefined : body,
        signal: window.abortControllers[endpointId].signal,
        referrer: window.baseUrl,
        mode: 'cors',
        credentials: 'same-origin',
    })
        .then(response => Promise.all([response.status, response.text(), response.headers]));
}

function hideCodeSamples(endpointId) {
    document.querySelector('#example-requests-' + endpointId).hidden = true;
    document.querySelector('#example-responses-' + endpointId).hidden = true;
}

function handleResponse(endpointId, response, status, headers) {
    hideCodeSamples(endpointId);

    // Hide error views
    document.querySelector('#execution-error-' + endpointId).hidden = true;

    const responseContentEl = document.querySelector('#execution-response-content-' + endpointId);

    // Prettify it if it's JSON
    let isJson = false;
    try {
        const jsonParsed = JSON.parse(response);
        if (jsonParsed !== null) {
            isJson = true;
            response = JSON.stringify(jsonParsed, null, 4);
        }
    } catch (e) {

    }
    responseContentEl.textContent = response === '' ? '<Empty response>' : response;
    isJson && window.hljs.highlightBlock(responseContentEl);
    const statusEl = document.querySelector('#execution-response-status-' + endpointId);
    statusEl.textContent = ` (${status})`;
    document.querySelector('#execution-results-' + endpointId).hidden = false;
    statusEl.scrollIntoView({behavior: "smooth", block: "center"});
}

function handleError(endpointId, err) {
    hideCodeSamples(endpointId);
    // Hide response views
    document.querySelector('#execution-results-' + endpointId).hidden = true;

    // Show error views
    let errorMessage = err.message || err;
    errorMessage += "\n\nTip: Check that you're properly connected to the network.";
    errorMessage += "\nIf you're a maintainer of ths API, verify that your API is running and you've enabled CORS.";
    errorMessage += "\nYou can check the Dev Tools console for debugging information.";
    document.querySelector('#execution-error-message-' + endpointId).textContent = errorMessage;
    const errorEl = document.querySelector('#execution-error-' + endpointId);
    errorEl.hidden = false;
    errorEl.scrollIntoView({behavior: "smooth", block: "center"});

}

async function executeTryOut(endpointId, form) {
    const executeBtn = document.querySelector(`#btn-executetryout-${endpointId}`);
    executeBtn.textContent = "⏱ Sending...";
    executeBtn.scrollIntoView({behavior: "smooth", block: "center"});

    let body;
    let setter;
    if (form.dataset.hasfiles === "1") {
        body = new FormData();
        setter = (name, value) => body.append(name, value);
    } else if (form.dataset.isarraybody === "1") {
        body = [];
        setter = (name, value) => _.set(body, name, value);
    } else {
        body = {};
        setter = (name, value) => _.set(body, name, value);
    }
    const bodyParameters = form.querySelectorAll('input[data-component=body]');
    bodyParameters.forEach(el => {
        let value = el.value;
        if (el.type === 'file' && el.files[0]) {
            setter(el.name, el.files[0]);
            return;
        }

        if (el.type !== 'radio') {
            if (value === "" && el.required === false) {
                // Don't include empty optional values in the request
                return;
            }
            setter(el.name, value);
            return;
        }

        if (el.checked) {
            value = (value === 'false') ? false : true;
            setter(el.name, value);
        }
    });

    const query = {};
    const queryParameters = form.querySelectorAll('input[data-component=query]');
<<<<<<< HEAD
    queryParameters.forEach(el => {
        if (el.type !== 'radio' || (el.type === 'radio' && el.checked)) {
            _.set(query, el.name, el.value);
        }
    });
=======
    queryParameters.forEach(el => _.set(query, el.name, el.value));

    // Group radio buttons by their name, and then set the checked value from that group
    Array.from(queryParameters)
        .filter(el => el.type === "radio")
        .reduce(
            (entryMap, el) => entryMap.set(el.name, [...(entryMap.get(el.name) || []), el]),
            new Map()
        )
        .forEach((v, k) => {
            v.forEach(el => {
                if (el.checked) {
                    _.set(query, k, el.value);
                }
            });
        });
>>>>>>> 84265710

    let path = form.dataset.path;
    const urlParameters = form.querySelectorAll('input[data-component=url]');
    urlParameters.forEach(el => (path = path.replace(new RegExp(`\\{${el.name}\\??}`), el.value)));

    const headers = JSON.parse(form.dataset.headers);
    // Check for auth param that might go in header
    if (form.dataset.authed === "1") {
        const authHeaderEl = form.querySelector('input[data-component=header]');
        if (authHeaderEl) headers[authHeaderEl.name] = authHeaderEl.dataset.prefix + authHeaderEl.value;
    }
    // When using FormData, the browser sets the correct content-type + boundary
    let method = form.dataset.method;
    if (body instanceof FormData) {
        delete headers['Content-Type'];

        // When using FormData with PUT or PATCH, use method spoofing so PHP can access the post body
        if (['PUT', 'PATCH'].includes(form.dataset.method)) {
            method = 'POST';
            setter('_method', form.dataset.method);
        }
    }

    const preflightPromise = window.useCsrf && window.csrfUrl ? makeAPICall('GET', window.csrfUrl, {}, {}, {}, null).then(() => {
            headers['X-XSRF-TOKEN'] = getCookie(window.csrfCookieName);

            return makeAPICall(method, path, body, query, headers, endpointId);
        }) : makeAPICall(method, path, body, query, headers, endpointId);

    preflightPromise
        .then(([responseStatus, responseContent, responseHeaders]) => {
            handleResponse(endpointId, responseContent, responseStatus, responseHeaders)
        })
        .catch(err => {
            if (err.name === "AbortError") {
                console.log("Request cancelled");
                return;
            }
            console.log("Error while making request: ", err);
            handleError(endpointId, err);
        })
        .finally(() => {
            executeBtn.textContent = "Send Request 💥";
        });
}<|MERGE_RESOLUTION|>--- conflicted
+++ resolved
@@ -196,30 +196,11 @@
 
     const query = {};
     const queryParameters = form.querySelectorAll('input[data-component=query]');
-<<<<<<< HEAD
     queryParameters.forEach(el => {
         if (el.type !== 'radio' || (el.type === 'radio' && el.checked)) {
             _.set(query, el.name, el.value);
         }
     });
-=======
-    queryParameters.forEach(el => _.set(query, el.name, el.value));
-
-    // Group radio buttons by their name, and then set the checked value from that group
-    Array.from(queryParameters)
-        .filter(el => el.type === "radio")
-        .reduce(
-            (entryMap, el) => entryMap.set(el.name, [...(entryMap.get(el.name) || []), el]),
-            new Map()
-        )
-        .forEach((v, k) => {
-            v.forEach(el => {
-                if (el.checked) {
-                    _.set(query, k, el.value);
-                }
-            });
-        });
->>>>>>> 84265710
 
     let path = form.dataset.path;
     const urlParameters = form.querySelectorAll('input[data-component=url]');
