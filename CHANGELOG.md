--- conflicted
+++ resolved
@@ -12,7 +12,6 @@
 
 ### Removed
 
-<<<<<<< HEAD
 # 4.0.0
 ### Added
 - Support for specifying groups and endpoints order in config file ([29ddcfc](https://github.com/knuckleswtf/scribe/commit/29ddcfcf284a06da0ae6cb399d09ee5cf1f9ffa7))
@@ -23,11 +22,10 @@
 - Changed signature of Strategy#invoke ($routeRules is now optional)
 - Parameter data from successive stages is now merged
 - Basic support for overriding docs for inherited methods ([9735fdf](9735fdf150469f186bab395fcfabd042f570c50c))
-=======
+
 ## 3.36.0 (12 August 2022)
 ### Modified
 - Support `@responseField` on Eloquent API resources ([#505](https://github.com/knuckleswtf/scribe/pull/505))
->>>>>>> a739d244
 
 ## 3.35.0 (27 July 2022)
 ### Modified
