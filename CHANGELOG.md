--- conflicted
+++ resolved
@@ -12,7 +12,6 @@
 
 ### Removed
 
-<<<<<<< HEAD
 # 4.0.0
 ### Added
 - Support for specifying groups and endpoints order in config file ([29ddcfc](https://github.com/knuckleswtf/scribe/commit/29ddcfcf284a06da0ae6cb399d09ee5cf1f9ffa7))
@@ -24,11 +23,10 @@
 - Parameter data from successive stages is now merged
 - Basic support for overriding docs for inherited methods ([9735fdf](9735fdf150469f186bab395fcfabd042f570c50c))
 - note views may have changed
-=======
+
 ## 3.37.2 (8 September 2022)
 ### Fixed
 - Multi-docs: Use correct routes in Laravel view ([a41e717](https://github.com/knuckleswtf/scribe/commit/a41e71707b3a33e4c80614c678c389c9fd5196de))
->>>>>>> 74c483d8
 
 ## 3.37.1 (5 September 2022)
 ### Fixed
